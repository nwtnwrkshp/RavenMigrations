﻿using System;
using System.Collections.Generic;
using System.Linq;
using Raven.Abstractions.Commands;
using Raven.Abstractions.Data;
using Raven.Abstractions.Extensions;
using Raven.Client;
using Raven.Json.Linq;

namespace RavenMigrations.Verbs
{
    public class Alter
    {
        public Alter(IDocumentStore documentStore, ILogger logger)
        {
            Logger = logger;
            DocumentStore = documentStore;
        }


        /// <summary>
        ///     Allows migration of a collection of documents one document at a time.
        /// </summary>
        /// <param name="tag">The name of the collection.</param>
        /// <param name="migrate">The action to migrate a single document and metadata.</param>
        /// <param name="pageSize">The page size for batching the documents.</param>
        public void Collection(string tag, Action<RavenJObject, RavenJObject> migrate, int pageSize = 128)
        {
            Func<RavenJObject, RavenJObject, IEnumerable<ICommandData>> actionWithNoAdditionalCommands =
                (doc, metadata) =>
                {
                    migrate(doc, metadata);
                    return null;
                };
            CollectionWithAdditionalCommands(tag, actionWithNoAdditionalCommands, pageSize);
        }

        /// <summary>
        ///     Allows migration of a collection of documents one document at a time.
        ///     Also allows additional commands to be batched with the changes to each document.
        /// </summary>
        /// <param name="tag">The name of the collection.</param>
        /// <param name="migrate">The func to migrate a single document and metadata and return additional commands to run in the same batch.</param>
        /// <param name="pageSize">The page size for batching the documents.</param>
        public void CollectionWithAdditionalCommands(string tag, Func<RavenJObject, RavenJObject, IEnumerable<ICommandData>> migrate, int pageSize = 128)
        {
            QueryHeaderInformation headerInfo;
            var enumerator = DocumentStore.DatabaseCommands.StreamQuery("Raven/DocumentsByEntityName",
                new IndexQuery
                {
                    Query = "Tag:" + tag,
                },
                out headerInfo);


            var actions = new RavenActions();
            using (enumerator)
            while (enumerator.MoveNext())
            {
                var entity = enumerator.Current;
                var metadata = entity.Value<RavenJObject>("@metadata");

                var actionCommands = migrate(entity, metadata) ?? new List<ICommandData>();

                actions.AdditionalMigrationCommands.AddRange(actionCommands);

                actions.MigrationCommands.Add(new PutCommandData
                {
                    Document = entity,
                    Metadata = metadata,
                    Key = metadata.Value<string>("@id"),
                });

                if (actions.MigrationCommands.Count == pageSize)
                {
                    DocumentStore.DatabaseCommands.Batch(actions.AllCommands());
                    actions.ClearMigrationCommands();
                }
            }

<<<<<<< HEAD
                DocumentStore.DatabaseCommands.Batch(cmds.ToArray());
                Logger.WriteInformation("Updated {0} documents", queryResult.Results.Count);

            } while (true);
        }

        protected IDocumentStore DocumentStore { get; private set; }
        protected ILogger Logger { get; private set; }
=======
            if (actions.AllCommands().Count > 0)
                DocumentStore.DatabaseCommands.Batch(actions.AllCommands());
        }

        protected IDocumentStore DocumentStore { get; private set; }
    }

    public class RavenActions
    {
        public IList<ICommandData> MigrationCommands { get; set; }
        public IList<ICommandData> AdditionalMigrationCommands { get; set; }

        public RavenActions()
        {
            MigrationCommands = new List<ICommandData>();
            AdditionalMigrationCommands = new List<ICommandData>();
        }

        public IList<ICommandData> AllCommands()
        {
            return MigrationCommands.Union(AdditionalMigrationCommands).ToList();
        }

        public void ClearMigrationCommands()
        {
            MigrationCommands.Clear();
            AdditionalMigrationCommands.Clear();
        }
>>>>>>> 5f917f2b
    }
}<|MERGE_RESOLUTION|>--- conflicted
+++ resolved
@@ -74,25 +74,20 @@
                 if (actions.MigrationCommands.Count == pageSize)
                 {
                     DocumentStore.DatabaseCommands.Batch(actions.AllCommands());
+                    Logger.WriteInformation("Updated {0} documents", actions.MigrationCommands.Count);
                     actions.ClearMigrationCommands();
                 }
             }
 
-<<<<<<< HEAD
-                DocumentStore.DatabaseCommands.Batch(cmds.ToArray());
-                Logger.WriteInformation("Updated {0} documents", queryResult.Results.Count);
+            var commands = actions.AllCommands();
+            if (commands.Count > 0)
+                DocumentStore.DatabaseCommands.Batch(commands);
+			Logger.WriteInformation("Updated {0} documents", actions.MigrationCommands.Count);
 
-            } while (true);
         }
 
         protected IDocumentStore DocumentStore { get; private set; }
         protected ILogger Logger { get; private set; }
-=======
-            if (actions.AllCommands().Count > 0)
-                DocumentStore.DatabaseCommands.Batch(actions.AllCommands());
-        }
-
-        protected IDocumentStore DocumentStore { get; private set; }
     }
 
     public class RavenActions
@@ -116,6 +111,5 @@
             MigrationCommands.Clear();
             AdditionalMigrationCommands.Clear();
         }
->>>>>>> 5f917f2b
     }
 }